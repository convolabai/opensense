--- conflicted
+++ resolved
@@ -1,5 +1,5 @@
 import React, { useState, useEffect } from 'react';
-<<<<<<< HEAD
+
 import { Send, ArrowRight, Zap, ListChecks, Bell, Eye, RefreshCw, X } from 'lucide-react';
 
 interface EventLog {
@@ -23,9 +23,6 @@
   page: number;
   size: number;
 }
-=======
-import { Send, Zap, ListChecks, Bell } from 'lucide-react';
->>>>>>> 3aa71ca3
 
 // Copied from App.tsx
 interface CanonicalEvent {
@@ -409,7 +406,6 @@
         {success && <div className="p-4 rounded-md mt-6 text-sm bg-green-100 border border-green-400 text-green-700">{success}</div>}
       </div>
 
-<<<<<<< HEAD
       {/* Event Logs Section */}
       <div className="bg-white rounded-lg shadow-md border border-gray-200 p-6 sm:p-8">
         <div className="flex items-center justify-between mb-6">
@@ -515,73 +511,6 @@
                 </div>
               </div>
             )}
-=======
-      {/* Recent Events Table Section */}
-      <div className="bg-white rounded-lg shadow-md border border-gray-200 p-6 sm:p-8">
-        <h2 className="flex items-center gap-3 text-xl font-semibold mb-6 text-gray-800 tracking-tight">
-          <ListChecks size={24} className="text-blue-600" />
-          Recent Events Stream
-        </h2>
-        {recentEvents.length > 0 ? (
-          <div className="overflow-x-auto">
-            <table className="min-w-full divide-y divide-gray-200">
-              <thead className="bg-gray-50">
-                <tr>
-                  <th className="px-6 py-3 text-left text-xs font-medium text-gray-500 uppercase tracking-wider">
-                    #
-                  </th>
-                  <th className="px-6 py-3 text-left text-xs font-medium text-gray-500 uppercase tracking-wider">
-                    Publisher
-                  </th>
-                  <th className="px-6 py-3 text-left text-xs font-medium text-gray-500 uppercase tracking-wider">
-                    Resource
-                  </th>
-                  <th className="px-6 py-3 text-left text-xs font-medium text-gray-500 uppercase tracking-wider">
-                    Action
-                  </th>
-                  <th className="px-6 py-3 text-left text-xs font-medium text-gray-500 uppercase tracking-wider">
-                    Summary
-                  </th>
-                  <th className="hidden lg:table-cell px-6 py-3 text-left text-xs font-medium text-gray-500 uppercase tracking-wider">
-                    Timestamp
-                  </th>
-                </tr>
-              </thead>
-              <tbody className="bg-white divide-y divide-gray-200">
-                {recentEvents.map((event, index) => (
-                  <tr key={index} className="hover:bg-gray-50">
-                    <td className="px-6 py-4 whitespace-nowrap text-sm font-medium text-gray-900">
-                      {recentEvents.length - index}
-                    </td>
-                    <td className="px-6 py-4 whitespace-nowrap text-sm text-gray-900">
-                      <span className="inline-flex items-center px-2.5 py-0.5 rounded-full text-xs font-medium bg-blue-100 text-blue-800">
-                        {event.publisher}
-                      </span>
-                    </td>
-                    <td className="px-6 py-4 whitespace-nowrap text-sm text-gray-900">
-                      <div>
-                        <div className="font-medium">{event.resource.type}</div>
-                        <div className="text-gray-500 text-xs">ID: {event.resource.id}</div>
-                      </div>
-                    </td>
-                    <td className="px-6 py-4 whitespace-nowrap text-sm text-gray-900">
-                      <span className="inline-flex items-center px-2.5 py-0.5 rounded-full text-xs font-medium bg-green-100 text-green-800">
-                        {event.action}
-                      </span>
-                    </td>
-                    <td className="px-6 py-4 text-sm text-gray-900">
-                      <div className="max-w-xs truncate" title={event.summary}>
-                        {event.summary || `${event.publisher}/${event.resource.type}`}
-                      </div>
-                    </td>
-                    <td className="hidden lg:table-cell px-6 py-4 whitespace-nowrap text-sm text-gray-500">
-                      {new Date(event.timestamp).toLocaleString()}
-                    </td>
-                  </tr>
-                ))}
-              </tbody>
-            </table>
->>>>>>> 3aa71ca3
           </div>
         ) : (
           <p className="text-gray-500 text-center py-8 sm:py-12 text-base">No event logs found.</p>
