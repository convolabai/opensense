--- conflicted
+++ resolved
@@ -26,14 +26,12 @@
 }
 
 // Copied from App.tsx (assuming Subscription type is needed for checkSubscriptionMatches)
-<<<<<<< HEAD
-=======
+
 interface GateConfig {
   enabled: boolean;
   prompt: string;
 }
 
->>>>>>> 996eb15b
 interface Subscription {
   id: number;
   subscriber_id: string;
