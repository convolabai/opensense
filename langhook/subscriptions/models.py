--- conflicted
+++ resolved
@@ -73,11 +73,8 @@
     timestamp = Column(DateTime(timezone=True), nullable=False, index=True)  # Event timestamp
     webhook_sent = Column(Boolean, default=False, nullable=False)  # Whether webhook was sent
     webhook_response_status = Column(Integer, nullable=True)  # HTTP status if webhook sent
-<<<<<<< HEAD
     gate_passed = Column(Boolean, nullable=True)  # Whether LLM gate passed (null if gate not enabled)
     gate_reason = Column(Text, nullable=True)  # Reason from LLM gate evaluation
-    logged_at = Column(DateTime(timezone=True), server_default=func.now(), nullable=False)  # Log timestamp
-=======
     logged_at = Column(DateTime(timezone=True), server_default=func.now(), nullable=False)  # Log timestamp
 
 
@@ -91,5 +88,4 @@
     event_name = Column(String(255), nullable=False, index=True)  # Event name description
     mapping_expr = Column(Text, nullable=False)  # JSONata mapping expression
     created_at = Column(DateTime(timezone=True), server_default=func.now(), nullable=False)
-    updated_at = Column(DateTime(timezone=True), onupdate=func.now())
->>>>>>> 71c36b0e
+    updated_at = Column(DateTime(timezone=True), onupdate=func.now())