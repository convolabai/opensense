"""Database service for subscription management."""

import json

import structlog
from sqlalchemy import and_, create_engine, text
from sqlalchemy.orm import Session, sessionmaker

from langhook.subscriptions.config import subscription_settings
from langhook.subscriptions.models import Base, Subscription, EventLog
from langhook.subscriptions.schemas import SubscriptionCreate, SubscriptionUpdate

logger = structlog.get_logger("langhook")


class DatabaseService:
    """Service for managing subscription database operations."""

    def __init__(self) -> None:
        # Create engine with connection pool settings suitable for Docker environments
        self.engine = create_engine(
            subscription_settings.postgres_dsn,
            pool_pre_ping=True,  # Validate connections before use
            pool_recycle=3600,   # Recreate connections after 1 hour
            connect_args={
                "connect_timeout": 10,
                "application_name": "langhook_subscriptions",
            }
        )
        self.SessionLocal = sessionmaker(autocommit=False, autoflush=False, bind=self.engine)

    def create_tables(self) -> None:
        """Create database tables."""
        Base.metadata.create_all(bind=self.engine)

        # Explicitly ensure event schema registry table exists
        self.create_schema_registry_table()
<<<<<<< HEAD
        
        # Explicitly ensure event logs table exists
        self.create_event_logs_table()
        
=======

>>>>>>> 3aa71ca3
        logger.info("Subscription database tables created")

    def create_schema_registry_table(self) -> None:
        """Create the event schema registry table if it doesn't exist."""
        try:
            with self.get_session() as session:
                # Create table with explicit SQL to ensure it exists
                create_table_sql = text("""
                    CREATE TABLE IF NOT EXISTS event_schema_registry (
                        publisher VARCHAR(255) NOT NULL,
                        resource_type VARCHAR(255) NOT NULL,
                        action VARCHAR(255) NOT NULL,
                        PRIMARY KEY (publisher, resource_type, action)
                    )
                """)
                session.execute(create_table_sql)
                session.commit()
                logger.info("Event schema registry table ensured")
        except Exception as e:
            logger.error(
                "Failed to create event schema registry table",
                error=str(e),
                exc_info=True
            )

    def create_event_logs_table(self) -> None:
        """Create the event logs table if it doesn't exist."""
        try:
            with self.get_session() as session:
                # Create table with explicit SQL to ensure it exists
                create_table_sql = text("""
                    CREATE TABLE IF NOT EXISTS event_logs (
                        id SERIAL PRIMARY KEY,
                        event_id VARCHAR(255) NOT NULL,
                        source VARCHAR(255) NOT NULL,
                        subject VARCHAR(255) NOT NULL,
                        publisher VARCHAR(255) NOT NULL,
                        resource_type VARCHAR(255) NOT NULL,
                        resource_id VARCHAR(255) NOT NULL,
                        action VARCHAR(255) NOT NULL,
                        canonical_data JSONB NOT NULL,
                        raw_payload JSONB,
                        timestamp TIMESTAMPTZ NOT NULL,
                        logged_at TIMESTAMPTZ NOT NULL DEFAULT NOW()
                    )
                """)
                session.execute(create_table_sql)
                
                # Create indexes for better query performance
                index_sqls = [
                    "CREATE INDEX IF NOT EXISTS idx_event_logs_event_id ON event_logs(event_id)",
                    "CREATE INDEX IF NOT EXISTS idx_event_logs_source ON event_logs(source)",
                    "CREATE INDEX IF NOT EXISTS idx_event_logs_publisher ON event_logs(publisher)",
                    "CREATE INDEX IF NOT EXISTS idx_event_logs_resource_type ON event_logs(resource_type)",
                    "CREATE INDEX IF NOT EXISTS idx_event_logs_resource_id ON event_logs(resource_id)",
                    "CREATE INDEX IF NOT EXISTS idx_event_logs_action ON event_logs(action)",
                    "CREATE INDEX IF NOT EXISTS idx_event_logs_timestamp ON event_logs(timestamp)",
                    "CREATE INDEX IF NOT EXISTS idx_event_logs_logged_at ON event_logs(logged_at)",
                ]
                
                for index_sql in index_sqls:
                    session.execute(text(index_sql))
                
                session.commit()
                logger.info("Event logs table ensured")
        except Exception as e:
            logger.error(
                "Failed to create event logs table",
                error=str(e),
                exc_info=True
            )

    def get_session(self) -> Session:
        """Get a database session."""
        return self.SessionLocal()

    async def create_subscription(
        self,
        subscriber_id: str,
        pattern: str,
        subscription_data: SubscriptionCreate
    ) -> Subscription:
        """Create a new subscription."""
        with self.get_session() as session:
            subscription = Subscription(
                subscriber_id=subscriber_id,
                description=subscription_data.description,
                pattern=pattern,
                channel_type=subscription_data.channel_type,
                channel_config=json.dumps(subscription_data.channel_config),
                active=True
            )

            session.add(subscription)
            session.commit()
            session.refresh(subscription)

            # Parse the channel_config JSON back to dict for response
            subscription.channel_config = json.loads(subscription.channel_config)

            logger.info(
                "Subscription created",
                subscription_id=subscription.id,
                subscriber_id=subscriber_id,
                pattern=pattern
            )

            return subscription

    async def get_subscription(self, subscription_id: int, subscriber_id: str) -> Subscription | None:
        """Get a subscription by ID for a specific subscriber."""
        with self.get_session() as session:
            subscription = session.query(Subscription).filter(
                and_(
                    Subscription.id == subscription_id,
                    Subscription.subscriber_id == subscriber_id
                )
            ).first()

            if subscription:
                # Parse the channel_config JSON
                subscription.channel_config = json.loads(subscription.channel_config)

            return subscription

    async def get_subscriber_subscriptions(
        self,
        subscriber_id: str,
        skip: int = 0,
        limit: int = 100
    ) -> tuple[list[Subscription], int]:
        """Get all subscriptions for a subscriber with pagination."""
        with self.get_session() as session:
            query = session.query(Subscription).filter(Subscription.subscriber_id == subscriber_id)

            total = query.count()
            subscriptions = query.offset(skip).limit(limit).all()

            # Parse channel_config JSON for each subscription
            for subscription in subscriptions:
                subscription.channel_config = json.loads(subscription.channel_config)

            return subscriptions, total

    async def update_subscription(
        self,
        subscription_id: int,
        subscriber_id: str,
        pattern: str | None,
        update_data: SubscriptionUpdate
    ) -> Subscription | None:
        """Update a subscription."""
        with self.get_session() as session:
            subscription = session.query(Subscription).filter(
                and_(
                    Subscription.id == subscription_id,
                    Subscription.subscriber_id == subscriber_id
                )
            ).first()

            if not subscription:
                return None

            # Update fields
            if update_data.description is not None:
                subscription.description = update_data.description
            if pattern is not None:
                subscription.pattern = pattern
            if update_data.channel_type is not None:
                subscription.channel_type = update_data.channel_type
            if update_data.channel_config is not None:
                subscription.channel_config = json.dumps(update_data.channel_config)
            if update_data.active is not None:
                subscription.active = update_data.active

            session.commit()
            session.refresh(subscription)

            # Parse the channel_config JSON
            subscription.channel_config = json.loads(subscription.channel_config)

            logger.info(
                "Subscription updated",
                subscription_id=subscription.id,
                subscriber_id=subscriber_id
            )

            return subscription

    async def delete_subscription(self, subscription_id: int, subscriber_id: str) -> bool:
        """Delete a subscription."""
        with self.get_session() as session:
            subscription = session.query(Subscription).filter(
                and_(
                    Subscription.id == subscription_id,
                    Subscription.subscriber_id == subscriber_id
                )
            ).first()

            if not subscription:
                return False

            session.delete(subscription)
            session.commit()

            logger.info(
                "Subscription deleted",
                subscription_id=subscription.id,
                subscriber_id=subscriber_id
            )

            return True

    async def get_all_active_subscriptions(self) -> list[Subscription]:
        """Get all active subscriptions for consumer management."""
        with self.get_session() as session:
            subscriptions = session.query(Subscription).filter(
                Subscription.active
            ).all()

            # Parse channel_config JSON for each subscription
            for subscription in subscriptions:
                subscription.channel_config = json.loads(subscription.channel_config)

            return subscriptions

    async def get_event_logs(
        self,
        skip: int = 0,
        limit: int = 100
    ) -> tuple[list[EventLog], int]:
        """Get event logs with pagination."""
        with self.get_session() as session:
            query = session.query(EventLog).order_by(EventLog.logged_at.desc())

            total = query.count()
            event_logs = query.offset(skip).limit(limit).all()

            return event_logs, total


# Global database service instance
db_service = DatabaseService()<|MERGE_RESOLUTION|>--- conflicted
+++ resolved
@@ -35,14 +35,8 @@
 
         # Explicitly ensure event schema registry table exists
         self.create_schema_registry_table()
-<<<<<<< HEAD
-        
         # Explicitly ensure event logs table exists
         self.create_event_logs_table()
-        
-=======
-
->>>>>>> 3aa71ca3
         logger.info("Subscription database tables created")
 
     def create_schema_registry_table(self) -> None:
