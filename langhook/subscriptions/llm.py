"""Large Language Model service for converting descriptions to NATS filter patterns."""

import re
from typing import Any

import structlog

from langhook.subscriptions.config import subscription_settings

logger = structlog.get_logger("langhook")


class NoSuitableSchemaError(Exception):
    """Raised when no suitable schema is found for the subscription request."""
    pass


class LLMPatternService:
    """Service for converting natural language descriptions to NATS filter patterns using LLM."""

    def __init__(self) -> None:
        # Support legacy OpenAI API key for backward compatibility
        api_key = subscription_settings.llm_api_key or subscription_settings.openai_api_key

        if not api_key:
            logger.error("No LLM API key provided - LLM is required for pattern service startup")
            raise ValueError("LLM API key is required for pattern service startup")

        try:
            self.llm = self._initialize_llm(api_key)
            if not self.llm:
                logger.error("Failed to initialize LLM - startup aborted")
                raise RuntimeError("Failed to initialize LLM for pattern service")

            logger.info(
                "LLM initialized for pattern service",
                provider=subscription_settings.llm_provider,
                model=subscription_settings.llm_model
            )
        except ImportError as e:
            logger.error(
                "LLM dependencies not available - startup aborted",
                provider=subscription_settings.llm_provider,
                error=str(e)
            )
            raise e
        except Exception as e:
            logger.error(
                "Failed to initialize LLM for pattern service - startup aborted",
                provider=subscription_settings.llm_provider,
                error=str(e),
                exc_info=True
            )
            raise e

    def _initialize_llm(self, api_key: str) -> Any | None:
        """Initialize the appropriate LLM based on provider configuration."""
        provider = subscription_settings.llm_provider.lower()

        try:
            if provider == "openai":
                from langchain_openai import ChatOpenAI
                return ChatOpenAI(
                    openai_api_key=api_key,
                    model_name=subscription_settings.llm_model,
                    temperature=subscription_settings.llm_temperature,
                    max_tokens=subscription_settings.llm_max_tokens,
                    base_url=subscription_settings.llm_base_url,
                )
            elif provider == "azure_openai":
                from langchain_openai import AzureChatOpenAI
                return AzureChatOpenAI(
                    openai_api_key=api_key,
                    model_name=subscription_settings.llm_model,
                    temperature=subscription_settings.llm_temperature,
                    max_tokens=subscription_settings.llm_max_tokens,
                    azure_endpoint=subscription_settings.llm_base_url,
                )
            elif provider == "anthropic":
                from langchain_anthropic import ChatAnthropic
                return ChatAnthropic(
                    anthropic_api_key=api_key,
                    model=subscription_settings.llm_model,
                    temperature=subscription_settings.llm_temperature,
                    max_tokens=subscription_settings.llm_max_tokens,
                )
            elif provider == "google":
                from langchain_google_genai import ChatGoogleGenerativeAI
                return ChatGoogleGenerativeAI(
                    google_api_key=api_key,
                    model=subscription_settings.llm_model,
                    temperature=subscription_settings.llm_temperature,
                    max_output_tokens=subscription_settings.llm_max_tokens,
                )
            elif provider == "local":
                # For local LLMs using OpenAI-compatible API
                from langchain_openai import ChatOpenAI
                if not subscription_settings.llm_base_url:
                    raise ValueError("LLM_BASE_URL is required for local LLM provider")
                return ChatOpenAI(
                    openai_api_key=api_key or "dummy-key",  # Local LLMs often don't need real API keys
                    model_name=subscription_settings.llm_model,
                    temperature=subscription_settings.llm_temperature,
                    max_tokens=subscription_settings.llm_max_tokens,
                    base_url=subscription_settings.llm_base_url,
                )
            else:
                logger.error(f"Unsupported LLM provider: {provider}")
                return None

        except ImportError as e:
            logger.error(
                f"Failed to import LLM provider {provider}",
                error=str(e),
                provider=provider
            )
            return None

    def is_available(self) -> bool:
        """Check if LLM service is available."""
        return True  # Always True since initialization fails fast if LLM not available

    async def convert_to_pattern_and_gate(self, description: str, gate_enabled: bool = False) -> dict:
        """
        Convert natural language description to NATS filter pattern and optionally include gate prompt.

        Args:
            description: Natural language description like "Notify me when PR 1374 is approved"
            gate_enabled: Whether to include a gate prompt for semantic filtering

        Returns:
            Dict containing:
            - pattern: NATS filter pattern like "github.pull_request.1374.update"
            - gate_prompt: Gate evaluation prompt (only if gate_enabled=True, uses description)

        Raises:
            NoSuitableSchemaError: When no suitable schema is found for the request
        """
        try:
            system_prompt = await self._get_system_prompt_with_schemas()
            user_prompt = self._create_user_prompt(description)

            # Create messages in a format compatible with different LLM providers
            if hasattr(self.llm, 'agenerate'):
                # LangChain-style interface
                from langchain.schema import HumanMessage, SystemMessage
                messages = [
                    SystemMessage(content=system_prompt),
                    HumanMessage(content=user_prompt)
                ]
                response = await self.llm.agenerate([messages])
                response_text = response.generations[0][0].text.strip()
            else:
                # Direct interface for some LLM providers
                full_prompt = f"{system_prompt}\n\nUser: {user_prompt}\n\nAssistant:"
                response_text = await self.llm.ainvoke(full_prompt)
                if hasattr(response_text, 'content'):
                    response_text = response_text.content.strip()
                else:
                    response_text = str(response_text).strip()

            # Check if LLM indicated no suitable schema
            if self._is_no_schema_response(response_text):
                logger.warning(
                    "LLM indicated no suitable schema found",
                    description=description,
                    response=response_text
                )
                raise NoSuitableSchemaError(f"No suitable schema found for description: {description}")

            # Parse the response - only extract pattern from LLM
            result = self._parse_llm_response(response_text)

            if result and result.get("pattern"):
                # If gate is enabled, add the description as the gate prompt
                if gate_enabled:
                    result["gate_prompt"] = description

                logger.info(
                    "LLM pattern conversion completed",
                    description=description,
                    pattern=result["pattern"],
                    gate_enabled=gate_enabled,
                    has_gate_prompt=gate_enabled
                )
                return result
            else:
                logger.error(
                    "Failed to extract pattern from LLM response",
                    description=description,
                    response=response_text
                )
                raise ValueError(f"LLM failed to generate valid pattern for description: '{description}'")

        except NoSuitableSchemaError:
            raise
        except ValueError as e:
            # Re-raise ValueError as they are expected error conditions
            logger.error(
                "Pattern conversion failed",
                description=description,
                error=str(e)
            )
            raise
        except Exception as e:
            logger.error(
                "LLM pattern conversion failed",
                description=description,
                error=str(e),
                exc_info=True
            )
            raise ValueError(
                f"LLM service failed to generate pattern for description: '{description}'. "
                f"Error: {str(e)}"
            ) from e

    async def convert_to_pattern(self, description: str) -> str:
        """
        Convert natural language description to NATS filter pattern.
        Kept for backward compatibility.

        Args:
            description: Natural language description like "Notify me when PR 1374 is approved"

        Returns:
            NATS filter pattern like "github.pull_request.1374.update"

        Raises:
            NoSuitableSchemaError: When no suitable schema is found for the request
        """
        result = await self.convert_to_pattern_and_gate(description, gate_enabled=False)
        return result["pattern"]

    async def _get_system_prompt_with_schemas(self) -> str:
        """Get the system prompt for pattern conversion with real schema data."""
        # Import here to avoid circular imports
        from langhook.subscriptions.schema_registry import schema_registry_service

        try:
            schema_data = await schema_registry_service.get_schema_summary(include_samples=True)
        except Exception as e:
            logger.warning(
                "Failed to fetch schema data for prompt, using fallback",
                error=str(e)
            )
            schema_data = {
                "publishers": [],
                "resource_types": {},
                "actions": [],
                "publisher_resource_actions": {}
            }

        # Build schema information for the prompt
        if not schema_data["publishers"]:
            # No schemas available, include instruction to reject
            schema_info = """
IMPORTANT: No event schemas are currently registered in the system. You must respond with "ERROR: No registered schemas available" for any subscription request."""
        else:
            # Build schema information from real data using granular publisher+resource -> actions mapping
            if "publisher_resource_actions" in schema_data and schema_data["publisher_resource_actions"]:
                # Use the new granular format
                publishers_list = ", ".join(schema_data["publishers"])

                # Build detailed schema information showing exact combinations
                schema_combinations = []
                for publisher, resource_actions in schema_data["publisher_resource_actions"].items():
                    for resource_type, actions in resource_actions.items():
                        actions_str = ", ".join(actions)
                        schema_combinations.append(f"- {publisher}.{resource_type}: {actions_str}")

                schema_combinations_text = "\n".join(schema_combinations)

<<<<<<< HEAD
=======
                # Build sample data information if available
                sample_data_text = ""
                if "sample_events" in schema_data and schema_data["sample_events"]:
                    sample_data_lines = []
                    for key, sample in schema_data["sample_events"].items():
                        resource_id = sample.get("resource_id", "unknown")
                        action = sample.get("action", "unknown")
                        subject = sample.get("subject", f"langhook.events.{key}.{resource_id}.{action}")

                        # Extract meaningful information from the canonical data
                        canonical_data = sample.get("canonical_data", {})
                        raw_data = canonical_data.get("raw", {})

                        # Try to extract names or additional context from raw data
                        context_info = ""
                        if raw_data:
                            if "repository" in raw_data:
                                repo_name = raw_data["repository"].get("name", "")
                                if repo_name:
                                    context_info = f" (repository: {repo_name})"
                            elif "pull_request" in raw_data and "base" in raw_data["pull_request"]:
                                repo_name = raw_data["pull_request"]["base"].get("repo", {}).get("name", "")
                                if repo_name:
                                    context_info = f" (repository: {repo_name})"

                        sample_data_lines.append(f"  - {key}: ID={resource_id}, Subject={subject}{context_info}")

                    sample_data_text = f"""

SAMPLE EVENT DATA:
{chr(10).join(sample_data_lines)}

KEY INSIGHT: Notice how resource IDs are atomic identifiers (numbers, alphanumeric codes), while names like repository names appear in the raw payload context, not in the ID field."""

>>>>>>> a114e999
                schema_info = f"""
AVAILABLE EVENT SCHEMAS:
Publishers: {publishers_list}

Available publisher.resource_type combinations and their supported actions:
{schema_combinations_text}{sample_data_text}

IMPORTANT: You may ONLY use the exact publisher, resource type, and action combinations listed above. If the user's request cannot be mapped to these exact schemas, respond with "ERROR: No suitable schema found" instead of a pattern."""
            else:
                # Fallback to old format if granular data is not available
                publishers_list = ", ".join(schema_data["publishers"])
                actions_list = ", ".join(schema_data["actions"])

                resource_types_info = []
                for publisher, resource_types in schema_data["resource_types"].items():
                    types_str = ", ".join(resource_types)
                    resource_types_info.append(f"- {publisher}: {types_str}")
                resource_types_text = "\n".join(resource_types_info)

                schema_info = f"""
AVAILABLE EVENT SCHEMAS:
Publishers: {publishers_list}
Actions: {actions_list}
Resource types by publisher:
{resource_types_text}

IMPORTANT: You may ONLY use the publishers, resource types, and actions listed above. If the user's request cannot be mapped to these exact schemas, respond with "ERROR: No suitable schema found" instead of a pattern."""

        gate_instructions = """

RESPONSE FORMAT:
Respond with only the pattern or respond with "ERROR: No suitable schema found" if no suitable schema is found."""

        return f"""You are a NATS JetStream filter pattern generator for LangHook.

Your task: convert a natural-language event description into a valid NATS subject pattern using this schema:

Pattern: langhook.events.<publisher>.<resource_type>.<resource_id>.<action>
Wildcards: `*` = one token, `>` = one or more tokens at end

Allowed:

{schema_info}


Rules:
1. Think like a REST API: map natural verbs to `created`, `read`, or `updated`.
   - e.g., “opened” = created, “seen” = read, “merged” = updated
2. Only use exact values from allowed schema
<<<<<<< HEAD
3. Use `*` for missing IDs.
4. [IMPORTANT] Make sure the ID is really ID of the resource, not of other entity.
=======
3. Use `*` for missing IDs
4. **CRITICAL**: Resource IDs are atomic identifiers (numbers, UUIDs, codes). If user mentions names (repository names, user names, etc.), use `*` for the ID and let LLM Gate handle name filtering
>>>>>>> a114e999
5. If no valid mapping, reply: `"ERROR: No suitable schema found"`

Examples:
🟢 "A GitHub PR is merged" → `langhook.events.github.pull_request.*.updated`
🟢 "Slack file is uploaded" → `langhook.events.slack.file.*.created`
🟢 "PR submitted on GitHub" → `langhook.events.github.pull_request.*.created`
<<<<<<< HEAD
🔴 "A comment is liked" → `"ERROR: No suitable schema found"`
=======
🟢 "GitHub PR on robotics-android is approved" → `langhook.events.github.pull_request.*.updated`
   (Note: "robotics-android" is a repository name, not PR ID - use * and let gate filter by repo name)
🟢 "Stripe payment from customer Alice exceeds $1000" → `langhook.events.stripe.payment.*.created`
   (Note: "Alice" is customer name, not payment ID - use * and let gate filter by customer)
🟢 "PR 1374 is merged" → `langhook.events.github.pull_request.1374.updated`
   (Note: 1374 is the actual PR ID, use it directly)
🔴 "A comment is liked" → `"ERROR: No suitable schema found"`

**Key Principle**: When in doubt about whether something is an ID or a name, use `*` for the ID field. LLM Gate can evaluate names, descriptions, and other contextual information from the full event payload.{gate_instructions}"""
>>>>>>> a114e999

Pattern derivation examples with topics:
🟢 "GitHub issues opened in mobile-app repo" → Pattern: `langhook.events.github.issue.*.created` + Gate: repository filtering
🟢 "Slack messages posted to #alerts channel" → Pattern: `langhook.events.slack.message.*.created` + Gate: channel filtering
🟢 "Pull requests approved by senior devs" → Pattern: `langhook.events.github.pull_request.*.updated` + Gate: reviewer role filtering
🟢 "Stripe payments over $500 from VIP customers" → Pattern: `langhook.events.stripe.payment.*.created` + Gate: amount + customer type filtering{gate_instructions}"""

    def _create_user_prompt(self, description: str) -> str:
        """Create the user prompt for pattern conversion."""
        return f"""Convert this natural language description to a NATS filter pattern:

"{description}"

Pattern:"""

    def _is_no_schema_response(self, response: str) -> bool:
        """Check if the LLM response indicates no suitable schema was found."""
        response_lower = response.lower().strip()
        error_indicators = [
            "error: no suitable schema found",
            "error: no registered schemas available",
            "no suitable schema",
            "no registered schemas",
            "cannot be mapped",
            "not available in",
            "schema not found"
        ]
        return any(indicator in response_lower for indicator in error_indicators)

    def _extract_pattern_from_response(self, response: str) -> str | None:
        """Extract the NATS pattern from the LLM response."""
        # Look for a pattern that matches the new NATS subject format with langhook.events prefix
        pattern_regex = r'langhook\.events\.([a-z0-9_\-*>]+\.){3}[a-z0-9_\-*>]+'

        match = re.search(pattern_regex, response.lower())
        if match:
            return match.group(0)

        # If no pattern found, check if the entire response looks like a pattern
        cleaned = response.strip().lower()
        if re.match(r'^langhook\.events\.([a-z0-9_\-*>]+\.){3}[a-z0-9_\-*>]+$', cleaned):
            return cleaned

        return None

    def _parse_llm_response(self, response: str) -> dict | None:
        """Parse LLM response for pattern."""
        # Only pattern extraction needed
        pattern = self._extract_pattern_from_response(response)
        if pattern:
            return {"pattern": pattern}

        return None


# Global LLM service instance
# Note: Service initialization moved to calling code to avoid import-time failures
# when LLM is not configured. Use LLMPatternService() directly where needed.<|MERGE_RESOLUTION|>--- conflicted
+++ resolved
@@ -31,6 +31,7 @@
             if not self.llm:
                 logger.error("Failed to initialize LLM - startup aborted")
                 raise RuntimeError("Failed to initialize LLM for pattern service")
+
 
             logger.info(
                 "LLM initialized for pattern service",
@@ -270,8 +271,6 @@
 
                 schema_combinations_text = "\n".join(schema_combinations)
 
-<<<<<<< HEAD
-=======
                 # Build sample data information if available
                 sample_data_text = ""
                 if "sample_events" in schema_data and schema_data["sample_events"]:
@@ -306,7 +305,6 @@
 
 KEY INSIGHT: Notice how resource IDs are atomic identifiers (numbers, alphanumeric codes), while names like repository names appear in the raw payload context, not in the ID field."""
 
->>>>>>> a114e999
                 schema_info = f"""
 AVAILABLE EVENT SCHEMAS:
 Publishers: {publishers_list}
@@ -356,42 +354,36 @@
 1. Think like a REST API: map natural verbs to `created`, `read`, or `updated`.
    - e.g., “opened” = created, “seen” = read, “merged” = updated
 2. Only use exact values from allowed schema
-<<<<<<< HEAD
-3. Use `*` for missing IDs.
-4. [IMPORTANT] Make sure the ID is really ID of the resource, not of other entity.
-=======
 3. Use `*` for missing IDs
-4. **CRITICAL**: Resource IDs are atomic identifiers (numbers, UUIDs, codes). If user mentions names (repository names, user names, etc.), use `*` for the ID and let LLM Gate handle name filtering
->>>>>>> a114e999
+4. **CRITICAL**: Resource IDs are atomic identifiers (numbers, UUIDs, codes). If user mentions names (repository names, user names, etc.), or ID of something that is not a resource ID, use `*` for the ID and let LLM Gate handle name filtering
 5. If no valid mapping, reply: `"ERROR: No suitable schema found"`
 
 Examples:
 🟢 "A GitHub PR is merged" → `langhook.events.github.pull_request.*.updated`
 🟢 "Slack file is uploaded" → `langhook.events.slack.file.*.created`
 🟢 "PR submitted on GitHub" → `langhook.events.github.pull_request.*.created`
-<<<<<<< HEAD
-🔴 "A comment is liked" → `"ERROR: No suitable schema found"`
-=======
 🟢 "GitHub PR on robotics-android is approved" → `langhook.events.github.pull_request.*.updated`
    (Note: "robotics-android" is a repository name, not PR ID - use * and let gate filter by repo name)
 🟢 "Stripe payment from customer Alice exceeds $1000" → `langhook.events.stripe.payment.*.created`
    (Note: "Alice" is customer name, not payment ID - use * and let gate filter by customer)
-🟢 "PR 1374 is merged" → `langhook.events.github.pull_request.1374.updated`
-   (Note: 1374 is the actual PR ID, use it directly)
+🟢 "PR 1374 is merged" → `langhook.events.github.pull_request.*.updated`
+   (Note: 1374 is PR NUMBER, not a unique ID used inside Github webhook system)
+🟢 "PR 2600651412 is merged" → `langhook.events.github.pull_request.2600651412.updated`
 🔴 "A comment is liked" → `"ERROR: No suitable schema found"`
 
-**Key Principle**: When in doubt about whether something is an ID or a name, use `*` for the ID field. LLM Gate can evaluate names, descriptions, and other contextual information from the full event payload.{gate_instructions}"""
->>>>>>> a114e999
-
-Pattern derivation examples with topics:
-🟢 "GitHub issues opened in mobile-app repo" → Pattern: `langhook.events.github.issue.*.created` + Gate: repository filtering
-🟢 "Slack messages posted to #alerts channel" → Pattern: `langhook.events.slack.message.*.created` + Gate: channel filtering
-🟢 "Pull requests approved by senior devs" → Pattern: `langhook.events.github.pull_request.*.updated` + Gate: reviewer role filtering
-🟢 "Stripe payments over $500 from VIP customers" → Pattern: `langhook.events.stripe.payment.*.created` + Gate: amount + customer type filtering{gate_instructions}"""
-
-    def _create_user_prompt(self, description: str) -> str:
-        """Create the user prompt for pattern conversion."""
-        return f"""Convert this natural language description to a NATS filter pattern:
+**Key Principle**: When in doubt about whether something is an ID or a name, use `*` for the ID field. LLM Gate can evaluate names, descriptions, and other contextual information from the full event payload.
+You're also given sample of the webhook event, so you should be able to see whether the request is specifically the resource ID in the same format as webhook.{gate_instructions}"""
+
+    def _create_user_prompt(self, description: str, gate_enabled: bool = False) -> str:
+        """Create the user prompt for pattern conversion and optional gate prompt generation."""
+        if gate_enabled:
+            return f"""Convert this natural language description to a NATS filter pattern and generate a gate prompt:
+
+"{description}"
+
+Respond with JSON containing both pattern and gate_prompt."""
+        else:
+            return f"""Convert this natural language description to a NATS filter pattern:
 
 "{description}"
 
